//! The typed func module implements a way of representing a wasm function
//! with the correct types from rust. Function calls using a typed func have a low overhead.
use crate::{
    error::RuntimeError,
    export::{Context, Export, FuncPointer},
    import::IsExport,
    types::{FuncSig, NativeWasmType, Type, WasmExternType},
    vm,
};
use std::{
    any::Any,
    convert::Infallible,
    ffi::c_void,
    marker::PhantomData,
    mem, panic,
    ptr::{self, NonNull},
    sync::Arc,
};

/// This is just an empty trait to constrict that types that
/// can be put into the third/fourth (depending if you include lifetimes)
/// of the `Func` struct.
pub trait Kind {}

/// Aliases to an extern "C" type used as a trampoline to a function.
pub type Trampoline = unsafe extern "C" fn(
    vmctx: *mut vm::Ctx,
    func: NonNull<vm::Func>,
    args: *const u64,
    rets: *mut u64,
);

/// Aliases to an extern "C" type used to invoke a function.
pub type Invoke = unsafe extern "C" fn(
    trampoline: Trampoline,
    vmctx: *mut vm::Ctx,
    func: NonNull<vm::Func>,
    args: *const u64,
    rets: *mut u64,
    error_out: *mut Option<Box<dyn Any + Send>>,
    extra: Option<NonNull<c_void>>,
) -> bool;

/// TODO(lachlan): Naming TBD.
/// This contains the trampoline and invoke functions for a specific signature,
/// as well as the environment that the invoke function may or may not require.
#[derive(Copy, Clone)]
pub struct Wasm {
    pub(crate) trampoline: Trampoline,
    pub(crate) invoke: Invoke,
    pub(crate) invoke_env: Option<NonNull<c_void>>,
}

impl Kind for Wasm {}

impl Wasm {
    /// Create new `Wasm` from given parts.
    pub unsafe fn from_raw_parts(
        trampoline: Trampoline,
        invoke: Invoke,
        invoke_env: Option<NonNull<c_void>>,
    ) -> Self {
        Self {
            trampoline,
            invoke,
            invoke_env,
        }
    }
}

/// This type, as part of the `Func` type signature, represents a function that is created
/// by the host.
pub struct Host(());

impl Kind for Host {}

/// Represents a list of WebAssembly values.
pub trait WasmTypeList {
    /// CStruct type.
    type CStruct;

    /// Array of return values.
    type RetArray: AsMut<[u64]>;

    /// Construct `Self` based on an array of returned values.
    fn from_ret_array(array: Self::RetArray) -> Self;

    /// Generates an empty array that will hold the returned values of
    /// the WebAssembly function.
    fn empty_ret_array() -> Self::RetArray;

    /// Transforms C values into Rust values.
    fn from_c_struct(c_struct: Self::CStruct) -> Self;

    /// Transforms Rust values into C values.
    fn into_c_struct(self) -> Self::CStruct;

    /// Get types of the current values.
    fn types() -> &'static [Type];

    /// This method is used to distribute the values onto a function,
    /// e.g. `(1, 2).call(func, …)`. This form is unlikely to be used
    /// directly in the code, see the `Func::call` implementation.
    unsafe fn call<Rets>(
        self,
        f: NonNull<vm::Func>,
        wasm: Wasm,
        ctx: *mut vm::Ctx,
    ) -> Result<Rets, RuntimeError>
    where
        Rets: WasmTypeList;
}

/// Empty trait to specify the kind of `HostFunction`: With or
/// without a `vm::Ctx` argument. See the `ExplicitVmCtx` and the
/// `ImplicitVmCtx` structures.
///
/// This trait is never aimed to be used by a user. It is used by the
/// trait system to automatically generate an appropriate `wrap`
/// function.
#[doc(hidden)]
pub trait HostFunctionKind {}

/// This empty structure indicates that an external function must
/// contain an explicit `vm::Ctx` argument (at first position).
///
/// ```rs,ignore
/// fn add_one(_: mut &vm::Ctx, x: i32) -> i32 {
///     x + 1
/// }
/// ```
#[doc(hidden)]
pub struct ExplicitVmCtx {}

impl HostFunctionKind for ExplicitVmCtx {}

/// This empty structure indicates that an external function has no
/// `vm::Ctx` argument (at first position). Its signature is:
///
/// ```rs,ignore
/// fn add_one(x: i32) -> i32 {
///     x + 1
/// }
/// ```
pub struct ImplicitVmCtx {}

impl HostFunctionKind for ImplicitVmCtx {}

/// Represents a function that can be converted to a `vm::Func`
/// (function pointer) that can be called within WebAssembly.
pub trait HostFunction<Kind, Args, Rets>
where
    Kind: HostFunctionKind,
    Args: WasmTypeList,
    Rets: WasmTypeList,
{
    /// Convert to function pointer.
    fn to_raw(self) -> (NonNull<vm::Func>, Option<NonNull<vm::FuncEnv>>);
}

/// Represents a TrapEarly type.
pub trait TrapEarly<Rets>
where
    Rets: WasmTypeList,
{
    /// The error type for this trait.
    type Error: Send + 'static;
    /// Get returns or error result.
    fn report(self) -> Result<Rets, Self::Error>;
}

impl<Rets> TrapEarly<Rets> for Rets
where
    Rets: WasmTypeList,
{
    type Error = Infallible;
    fn report(self) -> Result<Rets, Infallible> {
        Ok(self)
    }
}

impl<Rets, E> TrapEarly<Rets> for Result<Rets, E>
where
    Rets: WasmTypeList,
    E: Send + 'static,
{
    type Error = E;
    fn report(self) -> Result<Rets, E> {
        self
    }
}

/// Represents a function that can be used by WebAssembly.
pub struct Func<'a, Args = (), Rets = (), Inner: Kind = Wasm> {
    inner: Inner,
    func: NonNull<vm::Func>,
    func_env: Option<NonNull<vm::FuncEnv>>,
    vmctx: *mut vm::Ctx,
    _phantom: PhantomData<(&'a (), Args, Rets)>,
}

unsafe impl<'a, Args, Rets> Send for Func<'a, Args, Rets, Wasm> {}
unsafe impl<'a, Args, Rets> Send for Func<'a, Args, Rets, Host> {}

impl<'a, Args, Rets> Func<'a, Args, Rets, Wasm>
where
    Args: WasmTypeList,
    Rets: WasmTypeList,
{
    pub(crate) unsafe fn from_raw_parts(
        inner: Wasm,
        func: NonNull<vm::Func>,
        func_env: Option<NonNull<vm::FuncEnv>>,
        vmctx: *mut vm::Ctx,
    ) -> Func<'a, Args, Rets, Wasm> {
        Func {
            inner,
            func,
            func_env,
            vmctx,
            _phantom: PhantomData,
        }
    }
}

impl<'a, Args, Rets> Func<'a, Args, Rets, Host>
where
    Args: WasmTypeList,
    Rets: WasmTypeList,
{
    /// Creates a new `Func`.
    pub fn new<F, Kind>(func: F) -> Func<'a, Args, Rets, Host>
    where
        Kind: HostFunctionKind,
        F: HostFunction<Kind, Args, Rets>,
    {
        let (func, func_env) = func.to_raw();

        Func {
            inner: Host(()),
            func,
            func_env,
            vmctx: ptr::null_mut(),
            _phantom: PhantomData,
        }
    }
}

impl<'a, Args, Rets, Inner> Func<'a, Args, Rets, Inner>
where
    Args: WasmTypeList,
    Rets: WasmTypeList,
    Inner: Kind,
{
    /// Returns the types of the function inputs.
    pub fn params(&self) -> &'static [Type] {
        Args::types()
    }

    /// Returns the types of the function outputs.
    pub fn returns(&self) -> &'static [Type] {
        Rets::types()
    }

    /// Get the underlying func pointer.
    pub fn get_vm_func(&self) -> NonNull<vm::Func> {
        self.func
    }
}

impl WasmTypeList for Infallible {
    type CStruct = Infallible;
    type RetArray = [u64; 0];

    fn from_ret_array(_: Self::RetArray) -> Self {
        unreachable!()
    }

    fn empty_ret_array() -> Self::RetArray {
        unreachable!()
    }

    fn from_c_struct(_: Self::CStruct) -> Self {
        unreachable!()
    }

    fn into_c_struct(self) -> Self::CStruct {
        unreachable!()
    }

    fn types() -> &'static [Type] {
        &[]
    }

    #[allow(non_snake_case)]
    unsafe fn call<Rets>(
        self,
        _: NonNull<vm::Func>,
        _: Wasm,
        _: *mut vm::Ctx,
    ) -> Result<Rets, RuntimeError>
    where
        Rets: WasmTypeList,
    {
        unreachable!()
    }
}

macro_rules! impl_traits {
    ( [$repr:ident] $struct_name:ident, $( $x:ident ),* ) => {
        /// Struct for typed funcs.
        #[repr($repr)]
        pub struct $struct_name< $( $x ),* > ( $( <$x as WasmExternType>::Native ),* )
        where
            $( $x: WasmExternType ),*;

        #[allow(unused_parens)]
        impl< $( $x ),* > WasmTypeList for ( $( $x ),* )
        where
            $( $x: WasmExternType ),*
        {
            type CStruct = $struct_name<$( $x ),*>;

            type RetArray = [u64; count_idents!( $( $x ),* )];

            fn from_ret_array(array: Self::RetArray) -> Self {
                #[allow(non_snake_case)]
                let [ $( $x ),* ] = array;

                ( $( WasmExternType::from_native(NativeWasmType::from_binary($x)) ),* )
            }

            fn empty_ret_array() -> Self::RetArray {
                [0; count_idents!( $( $x ),* )]
            }

            fn from_c_struct(c_struct: Self::CStruct) -> Self {
                #[allow(non_snake_case)]
                let $struct_name ( $( $x ),* ) = c_struct;

                ( $( WasmExternType::from_native($x) ),* )
            }

            #[allow(unused_parens, non_snake_case)]
            fn into_c_struct(self) -> Self::CStruct {
                let ( $( $x ),* ) = self;

                $struct_name ( $( WasmExternType::to_native($x) ),* )
            }

            fn types() -> &'static [Type] {
                &[$( $x::Native::TYPE ),*]
            }

            #[allow(unused_parens, non_snake_case)]
            unsafe fn call<Rets>(
                self,
                f: NonNull<vm::Func>,
                wasm: Wasm,
                ctx: *mut vm::Ctx,
            ) -> Result<Rets, RuntimeError>
            where
                Rets: WasmTypeList
            {
                let ( $( $x ),* ) = self;
                let args = [ $( $x.to_native().to_binary()),* ];
                let mut rets = Rets::empty_ret_array();
                let mut error_out = None;

                if (wasm.invoke)(
                    wasm.trampoline,
                    ctx,
                    f,
                    args.as_ptr(),
                    rets.as_mut().as_mut_ptr(),
                    &mut error_out,
                    wasm.invoke_env
                ) {
                    Ok(Rets::from_ret_array(rets))
                } else {
                    Err(error_out.map(RuntimeError).unwrap_or_else(|| {
                        RuntimeError(Box::new("invoke(): Unknown error".to_string()))
                    }))
                }
            }
        }

<<<<<<< HEAD
        impl< $( $x, )* Rets, Trap, FN > HostFunction<ExplicitVmCtx, ( $( $x ),* ), Rets> for FN
=======
        #[allow(unused_parens)]
        impl< $( $x, )* Rets, Trap, FN > ExternalFunction<ExplicitVmCtx, ( $( $x ),* ), Rets> for FN
>>>>>>> 7cf38303
        where
            $( $x: WasmExternType, )*
            Rets: WasmTypeList,
            Trap: TrapEarly<Rets>,
            FN: Fn(&mut vm::Ctx $( , $x )*) -> Trap + 'static + Send,
        {
            #[allow(non_snake_case)]
            fn to_raw(self) -> (NonNull<vm::Func>, Option<NonNull<vm::FuncEnv>>) {
                // The `wrap` function is a wrapper around the
                // imported function. It manages the argument passed
                // to the imported function (in this case, the
                // `vmctx` along with the regular WebAssembly
                // arguments), and it manages the trapping.
                //
                // It is also required for the LLVM backend to be
                // able to unwind through this function.
                #[cfg_attr(nightly, unwind(allowed))]
                extern fn wrap<$( $x, )* Rets, Trap, FN>(
                    vmctx: &vm::Ctx $( , $x: <$x as WasmExternType>::Native )*
                ) -> Rets::CStruct
                where
                    $( $x: WasmExternType, )*
                    Rets: WasmTypeList,
                    Trap: TrapEarly<Rets>,
                    FN: Fn(&mut vm::Ctx, $( $x, )*) -> Trap,
                {
                    // Get the pointer to this `wrap` function.
                    let self_pointer = wrap::<$( $x, )* Rets, Trap, FN> as *const vm::Func;

                    // Get the collection of imported functions.
                    let vm_imported_functions = unsafe { &(*vmctx.import_backing).vm_functions };

                    // Retrieve the `vm::FuncCtx`.
                    let mut func_ctx: NonNull<vm::FuncCtx> = vm_imported_functions
                        .iter()
                        .find_map(|(_, imported_func)| {
                            if imported_func.func == self_pointer {
                                Some(imported_func.func_ctx)
                            } else {
                                None
                            }
                        })
                        .expect("Import backing is not well-formed, cannot find `func_ctx`.");
                    let func_ctx = unsafe { func_ctx.as_mut() };

                    // Extract `vm::Ctx` from `vm::FuncCtx`. The
                    // pointer is always non-null.
                    let vmctx = unsafe { func_ctx.vmctx.as_mut() };

                    // Extract `vm::FuncEnv` from `vm::FuncCtx`.
                    let func_env = func_ctx.func_env;

                    let func: &FN = match func_env {
                        // The imported function is a regular
                        // function, a closure without a captured
                        // environment, or a closure with a captured
                        // environment.
                        Some(func_env) => unsafe {
                            let func: NonNull<FN> = func_env.cast();

                            &*func.as_ptr()
                        },

                        // This branch is supposed to be unreachable.
                        None => unreachable!()
                    };

                    // Catch unwind in case of errors.
                    let err = match panic::catch_unwind(
                        panic::AssertUnwindSafe(
                            || {
                                func(vmctx $( , WasmExternType::from_native($x) )* ).report()
                                //   ^^^^^ The imported function
                                //         expects `vm::Ctx` as first
                                //         argument; provide it.
                            }
                        )
                    ) {
                        Ok(Ok(returns)) => return returns.into_c_struct(),
                        Ok(Err(err)) => {
                            let b: Box<_> = err.into();
                            b as Box<dyn Any + Send>
                        },
                        Err(err) => err,
                    };

                    // At this point, there is an error that needs to
                    // be trapped.
                    unsafe {
                        (&*vmctx.module).runnable_module.do_early_trap(err)
                    }
                }

                // Extract the captured environment of the imported
                // function if any.
                let func_env: Option<NonNull<vm::FuncEnv>> =
                    // `FN` is a function pointer, or a closure
                    // _without_ a captured environment.
                    if mem::size_of::<Self>() == 0 {
                        NonNull::new(&self as *const _ as *mut vm::FuncEnv)
                    }
                    // `FN` is a closure _with_ a captured
                    // environment.
                    else {
                        NonNull::new(Box::into_raw(Box::new(self))).map(NonNull::cast)
                    };

                (
                    NonNull::new(wrap::<$( $x, )* Rets, Trap, Self> as *mut vm::Func).unwrap(),
                    func_env
                )
            }
        }

<<<<<<< HEAD
        impl< $( $x, )* Rets, Trap, FN > HostFunction<ImplicitVmCtx, ( $( $x ),* ), Rets> for FN
=======
        #[allow(unused_parens)]
        impl< $( $x, )* Rets, Trap, FN > ExternalFunction<ImplicitVmCtx, ( $( $x ),* ), Rets> for FN
>>>>>>> 7cf38303
        where
            $( $x: WasmExternType, )*
            Rets: WasmTypeList,
            Trap: TrapEarly<Rets>,
            FN: Fn($( $x, )*) -> Trap + 'static + Send,
        {
            #[allow(non_snake_case)]
            fn to_raw(self) -> (NonNull<vm::Func>, Option<NonNull<vm::FuncEnv>>) {
                // The `wrap` function is a wrapper around the
                // imported function. It manages the argument passed
                // to the imported function (in this case, only the
                // regular WebAssembly arguments), and it manages the
                // trapping.
                //
                // It is also required for the LLVM backend to be
                // able to unwind through this function.
                #[cfg_attr(nightly, unwind(allowed))]
                extern fn wrap<$( $x, )* Rets, Trap, FN>(
                    vmctx: &vm::Ctx $( , $x: <$x as WasmExternType>::Native )*
                ) -> Rets::CStruct
                where
                    $( $x: WasmExternType, )*
                    Rets: WasmTypeList,
                    Trap: TrapEarly<Rets>,
                    FN: Fn($( $x, )*) -> Trap,
                {
                    // Get the pointer to this `wrap` function.
                    let self_pointer = wrap::<$( $x, )* Rets, Trap, FN> as *const vm::Func;

                    // Get the collection of imported functions.
                    let vm_imported_functions = unsafe { &(*vmctx.import_backing).vm_functions };

                    // Retrieve the `vm::FuncCtx`.
                    let mut func_ctx: NonNull<vm::FuncCtx> = vm_imported_functions
                        .iter()
                        .find_map(|(_, imported_func)| {
                            if imported_func.func == self_pointer {
                                Some(imported_func.func_ctx)
                            } else {
                                None
                            }
                        })
                        .expect("Import backing is not well-formed, cannot find `func_ctx`.");
                    let func_ctx = unsafe { func_ctx.as_mut() };

                    // Extract `vm::Ctx` from `vm::FuncCtx`. The
                    // pointer is always non-null.
                    let vmctx = unsafe { func_ctx.vmctx.as_mut() };

                    // Extract `vm::FuncEnv` from `vm::FuncCtx`.
                    let func_env = func_ctx.func_env;

                    let func: &FN = match func_env {
                        // The imported function is a regular
                        // function, a closure without a captured
                        // environment, or a closure with a captured
                        // environment.
                        Some(func_env) => unsafe {
                            let func: NonNull<FN> = func_env.cast();

                            &*func.as_ptr()
                        },

                        // This branch is supposed to be unreachable.
                        None => unreachable!()
                    };

                    // Catch unwind in case of errors.
                    let err = match panic::catch_unwind(
                        panic::AssertUnwindSafe(
                            || {
                                func($( WasmExternType::from_native($x), )* ).report()
                            }
                        )
                    ) {
                        Ok(Ok(returns)) => return returns.into_c_struct(),
                        Ok(Err(err)) => {
                            let b: Box<_> = err.into();
                            b as Box<dyn Any + Send>
                        },
                        Err(err) => err,
                    };

                    // At this point, there is an error that needs to
                    // be trapped.
                    unsafe {
                        (&*vmctx.module).runnable_module.do_early_trap(err)
                    }
                }

                // Extract the captured environment of the imported
                // function if any.
                let func_env: Option<NonNull<vm::FuncEnv>> =
                    // `FN` is a function pointer, or a closure
                    // _without_ a captured environment.
                    if mem::size_of::<Self>() == 0 {
                        NonNull::new(&self as *const _ as *mut vm::FuncEnv)
                    }
                    // `FN` is a closure _with_ a captured
                    // environment.
                    else {
                        NonNull::new(Box::into_raw(Box::new(self))).map(NonNull::cast)
                    };

                (
                    NonNull::new(wrap::<$( $x, )* Rets, Trap, Self> as *mut vm::Func).unwrap(),
                    func_env
                )
            }
        }

        #[allow(unused_parens)]
        impl<'a $( , $x )*, Rets> Func<'a, ( $( $x ),* ), Rets, Wasm>
        where
            $( $x: WasmExternType, )*
            Rets: WasmTypeList,
        {
            /// Call the typed func and return results.
            #[allow(non_snake_case, clippy::too_many_arguments)]
            pub fn call(&self, $( $x: $x, )* ) -> Result<Rets, RuntimeError> {
                #[allow(unused_parens)]
                unsafe {
                    <( $( $x ),* ) as WasmTypeList>::call(
                        ( $( $x ),* ),
                        self.func,
                        self.inner,
                        self.vmctx
                    )
                }
            }
        }
    };
}

macro_rules! count_idents {
    ( $($idents:ident),* ) => {{
        #[allow(dead_code, non_camel_case_types)]
        enum Idents { $($idents,)* __CountIdentsLast }
        const COUNT: usize = Idents::__CountIdentsLast as usize;
        COUNT
    }};
}

impl_traits!([C] S0,);
impl_traits!([transparent] S1, A);
impl_traits!([C] S2, A, B);
impl_traits!([C] S3, A, B, C);
impl_traits!([C] S4, A, B, C, D);
impl_traits!([C] S5, A, B, C, D, E);
impl_traits!([C] S6, A, B, C, D, E, F);
impl_traits!([C] S7, A, B, C, D, E, F, G);
impl_traits!([C] S8, A, B, C, D, E, F, G, H);
impl_traits!([C] S9, A, B, C, D, E, F, G, H, I);
impl_traits!([C] S10, A, B, C, D, E, F, G, H, I, J);
impl_traits!([C] S11, A, B, C, D, E, F, G, H, I, J, K);
impl_traits!([C] S12, A, B, C, D, E, F, G, H, I, J, K, L);
impl_traits!([C] S13, A, B, C, D, E, F, G, H, I, J, K, L, M);
impl_traits!([C] S14, A, B, C, D, E, F, G, H, I, J, K, L, M, N);
impl_traits!([C] S15, A, B, C, D, E, F, G, H, I, J, K, L, M, N, O);
impl_traits!([C] S16, A, B, C, D, E, F, G, H, I, J, K, L, M, N, O, P);
impl_traits!([C] S17, A, B, C, D, E, F, G, H, I, J, K, L, M, N, O, P, Q);
impl_traits!([C] S18, A, B, C, D, E, F, G, H, I, J, K, L, M, N, O, P, Q, R);
impl_traits!([C] S19, A, B, C, D, E, F, G, H, I, J, K, L, M, N, O, P, Q, R, S);
impl_traits!([C] S20, A, B, C, D, E, F, G, H, I, J, K, L, M, N, O, P, Q, R, S, T);
impl_traits!([C] S21, A, B, C, D, E, F, G, H, I, J, K, L, M, N, O, P, Q, R, S, T, U);
impl_traits!([C] S22, A, B, C, D, E, F, G, H, I, J, K, L, M, N, O, P, Q, R, S, T, U, V);
impl_traits!([C] S23, A, B, C, D, E, F, G, H, I, J, K, L, M, N, O, P, Q, R, S, T, U, V, W);
impl_traits!([C] S24, A, B, C, D, E, F, G, H, I, J, K, L, M, N, O, P, Q, R, S, T, U, V, W, X);
impl_traits!([C] S25, A, B, C, D, E, F, G, H, I, J, K, L, M, N, O, P, Q, R, S, T, U, V, W, X, Y);
impl_traits!([C] S26, A, B, C, D, E, F, G, H, I, J, K, L, M, N, O, P, Q, R, S, T, U, V, W, X, Y, Z);

impl<'a, Args, Rets, Inner> IsExport for Func<'a, Args, Rets, Inner>
where
    Args: WasmTypeList,
    Rets: WasmTypeList,
    Inner: Kind,
{
    fn to_export(&self) -> Export {
        let func = unsafe { FuncPointer::new(self.func.as_ptr()) };
        let ctx = match self.func_env {
            func_env @ Some(_) => Context::ExternalWithEnv(self.vmctx, func_env),
            None => Context::Internal,
        };
        let signature = Arc::new(FuncSig::new(Args::types(), Rets::types()));

        Export::Function {
            func,
            ctx,
            signature,
        }
    }
}

/// Function that always fails. It can be used as a placeholder when a
/// host function is missing for instance.
pub(crate) fn always_trap() -> Result<(), &'static str> {
    Err("not implemented")
}

#[cfg(test)]
mod tests {
    use super::*;

    macro_rules! test_func_arity_n {
        ($test_name:ident, $($x:ident),*) => {
            #[test]
            fn $test_name() {
                use crate::vm;

                fn with_vmctx(_: &mut vm::Ctx, $($x: i32),*) -> i32 {
                    vec![$($x),*].iter().sum()
                }

                fn without_vmctx($($x: i32),*) -> i32 {
                    vec![$($x),*].iter().sum()
                }

                let _ = Func::new(with_vmctx);
                let _ = Func::new(without_vmctx);
                let _ = Func::new(|_: &mut vm::Ctx, $($x: i32),*| -> i32 {
                    vec![$($x),*].iter().sum()
                });
                let _ = Func::new(|$($x: i32),*| -> i32 {
                    vec![$($x),*].iter().sum()
                });
            }
        }
    }

    #[test]
    fn test_func_arity_0() {
        fn foo(_: &mut vm::Ctx) -> i32 {
            0
        }

        fn bar() -> i32 {
            0
        }

        let _ = Func::new(foo);
        let _ = Func::new(bar);
        let _ = Func::new(|_: &mut vm::Ctx| -> i32 { 0 });
        let _ = Func::new(|| -> i32 { 0 });
    }

    test_func_arity_n!(test_func_arity_1, a);
    test_func_arity_n!(test_func_arity_2, a, b);
    test_func_arity_n!(test_func_arity_3, a, b, c);
    test_func_arity_n!(test_func_arity_4, a, b, c, d);
    test_func_arity_n!(test_func_arity_5, a, b, c, d, e);
    test_func_arity_n!(test_func_arity_6, a, b, c, d, e, f);
    test_func_arity_n!(test_func_arity_7, a, b, c, d, e, f, g);
    test_func_arity_n!(test_func_arity_8, a, b, c, d, e, f, g, h);
    test_func_arity_n!(test_func_arity_9, a, b, c, d, e, f, g, h, i);
    test_func_arity_n!(test_func_arity_10, a, b, c, d, e, f, g, h, i, j);
    test_func_arity_n!(test_func_arity_11, a, b, c, d, e, f, g, h, i, j, k);
    test_func_arity_n!(test_func_arity_12, a, b, c, d, e, f, g, h, i, j, k, l);
    test_func_arity_n!(test_func_arity_13, a, b, c, d, e, f, g, h, i, j, k, l, m);
    test_func_arity_n!(test_func_arity_14, a, b, c, d, e, f, g, h, i, j, k, l, m, n);
    #[rustfmt::skip] test_func_arity_n!(test_func_arity_15, a, b, c, d, e, f, g, h, i, j, k, l, m, n, o);
    #[rustfmt::skip] test_func_arity_n!(test_func_arity_16, a, b, c, d, e, f, g, h, i, j, k, l, m, n, o, p);
    #[rustfmt::skip] test_func_arity_n!(test_func_arity_17, a, b, c, d, e, f, g, h, i, j, k, l, m, n, o, p, q);
    #[rustfmt::skip] test_func_arity_n!(test_func_arity_18, a, b, c, d, e, f, g, h, i, j, k, l, m, n, o, p, q, r);
    #[rustfmt::skip] test_func_arity_n!(test_func_arity_19, a, b, c, d, e, f, g, h, i, j, k, l, m, n, o, p, q, r, s);
    #[rustfmt::skip] test_func_arity_n!(test_func_arity_20, a, b, c, d, e, f, g, h, i, j, k, l, m, n, o, p, q, r, s, t);
    #[rustfmt::skip] test_func_arity_n!(test_func_arity_21, a, b, c, d, e, f, g, h, i, j, k, l, m, n, o, p, q, r, s, t, u);
    #[rustfmt::skip] test_func_arity_n!(test_func_arity_22, a, b, c, d, e, f, g, h, i, j, k, l, m, n, o, p, q, r, s, t, u, v);
    #[rustfmt::skip] test_func_arity_n!(test_func_arity_23, a, b, c, d, e, f, g, h, i, j, k, l, m, n, o, p, q, r, s, t, u, v, w);
    #[rustfmt::skip] test_func_arity_n!(test_func_arity_24, a, b, c, d, e, f, g, h, i, j, k, l, m, n, o, p, q, r, s, t, u, v, w, x);
    #[rustfmt::skip] test_func_arity_n!(test_func_arity_25, a, b, c, d, e, f, g, h, i, j, k, l, m, n, o, p, q, r, s, t, u, v, w, x, y);
    #[rustfmt::skip] test_func_arity_n!(test_func_arity_26, a, b, c, d, e, f, g, h, i, j, k, l, m, n, o, p, q, r, s, t, u, v, w, x, y, z);

    #[test]
    fn test_call() {
        fn foo(_ctx: &mut vm::Ctx, a: i32, b: i32) -> (i32, i32) {
            (a, b)
        }

        let _f = Func::new(foo);
    }

    #[test]
    fn test_imports() {
        use crate::{func, imports};

        fn foo(_ctx: &mut vm::Ctx, a: i32) -> i32 {
            a
        }

        let _import_object = imports! {
            "env" => {
                "foo" => func!(foo),
            },
        };
    }
}<|MERGE_RESOLUTION|>--- conflicted
+++ resolved
@@ -385,12 +385,8 @@
             }
         }
 
-<<<<<<< HEAD
+        #[allow(unused_parens)]
         impl< $( $x, )* Rets, Trap, FN > HostFunction<ExplicitVmCtx, ( $( $x ),* ), Rets> for FN
-=======
-        #[allow(unused_parens)]
-        impl< $( $x, )* Rets, Trap, FN > ExternalFunction<ExplicitVmCtx, ( $( $x ),* ), Rets> for FN
->>>>>>> 7cf38303
         where
             $( $x: WasmExternType, )*
             Rets: WasmTypeList,
@@ -505,12 +501,8 @@
             }
         }
 
-<<<<<<< HEAD
+        #[allow(unused_parens)]
         impl< $( $x, )* Rets, Trap, FN > HostFunction<ImplicitVmCtx, ( $( $x ),* ), Rets> for FN
-=======
-        #[allow(unused_parens)]
-        impl< $( $x, )* Rets, Trap, FN > ExternalFunction<ImplicitVmCtx, ( $( $x ),* ), Rets> for FN
->>>>>>> 7cf38303
         where
             $( $x: WasmExternType, )*
             Rets: WasmTypeList,
