#ifndef WASMER_H
#define WASMER_H

#include <cstdarg>
#include <cstdint>
#include <cstdlib>

enum class wasmer_import_export_kind : uint32_t {
  WASM_FUNCTION,
  WASM_GLOBAL,
  WASM_MEMORY,
  WASM_TABLE,
};

enum class wasmer_result_t {
  WASMER_OK = 1,
  WASMER_ERROR = 2,
};

enum class wasmer_value_tag : uint32_t {
  WASM_I32,
  WASM_I64,
  WASM_F32,
  WASM_F64,
};

struct wasmer_instance_context_t;

struct wasmer_instance_t;

struct wasmer_module_t;

struct wasmer_export_descriptor_t {

};

struct wasmer_byte_array {
  const uint8_t *bytes;
  uint32_t bytes_len;
};

struct wasmer_export_descriptors_t {

};

struct wasmer_export_func_t {

};

union wasmer_value {
  int32_t I32;
  int64_t I64;
  float F32;
  double F64;
};

struct wasmer_value_t {
  wasmer_value_tag tag;
  wasmer_value value;
};

struct wasmer_export_t {

};

struct wasmer_exports_t {

};

struct wasmer_global_t {

};

struct wasmer_global_descriptor_t {
  bool mutable_;
  wasmer_value_tag kind;
};

<<<<<<< HEAD
struct wasmer_import_descriptor_t {

};

struct wasmer_import_descriptors_t {
=======
struct wasmer_import_func_t {
>>>>>>> 7ed6ae3d

};

struct wasmer_memory_t {

};

struct wasmer_table_t {

};

union wasmer_import_export_value {
  const wasmer_import_func_t *func;
  const wasmer_table_t *table;
  const wasmer_memory_t *memory;
  const wasmer_global_t *global;
};

struct wasmer_import_t {
  wasmer_byte_array module_name;
  wasmer_byte_array import_name;
  wasmer_import_export_kind tag;
  wasmer_import_export_value value;
};

struct wasmer_limit_option_t {
  bool has_some;
  uint32_t some;
};

struct wasmer_limits_t {
  uint32_t min;
  wasmer_limit_option_t max;
};

extern "C" {

/// Creates a new Module from the given wasm bytes.
/// Returns `wasmer_result_t::WASMER_OK` upon success.
/// Returns `wasmer_result_t::WASMER_ERROR` upon failure. Use `wasmer_last_error_length`
/// and `wasmer_last_error_message` to get an error message.
wasmer_result_t wasmer_compile(wasmer_module_t **module,
                               uint8_t *wasm_bytes,
                               uint32_t wasm_bytes_len);

/// Gets export descriptor kind
wasmer_import_export_kind wasmer_export_descriptor_kind(wasmer_export_descriptor_t *export_);

/// Gets name for the export descriptor
wasmer_byte_array wasmer_export_descriptor_name(wasmer_export_descriptor_t *export_descriptor);

/// Gets export descriptors for the given module
/// The caller owns the object and should call `wasmer_export_descriptors_destroy` to free it.
void wasmer_export_descriptors(wasmer_module_t *module,
                               wasmer_export_descriptors_t **export_descriptors);

/// Frees the memory for the given export descriptors
void wasmer_export_descriptors_destroy(wasmer_export_descriptors_t *export_descriptors);

/// Gets export descriptor by index
wasmer_export_descriptor_t *wasmer_export_descriptors_get(wasmer_export_descriptors_t *export_descriptors,
                                                          int idx);

/// Gets the length of the export descriptors
int wasmer_export_descriptors_len(wasmer_export_descriptors_t *exports);

/// Calls a `func` with the provided parameters.
/// Results are set using the provided `results` pointer.
/// Returns `wasmer_result_t::WASMER_OK` upon success.
/// Returns `wasmer_result_t::WASMER_ERROR` upon failure. Use `wasmer_last_error_length`
/// and `wasmer_last_error_message` to get an error message.
wasmer_result_t wasmer_export_func_call(wasmer_export_func_t *func,
                                        const wasmer_value_t *params,
                                        int params_len,
                                        wasmer_value_t *results,
                                        int results_len);

/// Sets the params buffer to the parameter types of the given wasmer_export_func_t
/// Returns `wasmer_result_t::WASMER_OK` upon success.
/// Returns `wasmer_result_t::WASMER_ERROR` upon failure. Use `wasmer_last_error_length`
/// and `wasmer_last_error_message` to get an error message.
wasmer_result_t wasmer_export_func_params(wasmer_export_func_t *func,
                                          wasmer_value_tag *params,
                                          int params_len);

/// Sets the result parameter to the arity of the params of the wasmer_export_func_t
/// Returns `wasmer_result_t::WASMER_OK` upon success.
/// Returns `wasmer_result_t::WASMER_ERROR` upon failure. Use `wasmer_last_error_length`
/// and `wasmer_last_error_message` to get an error message.
wasmer_result_t wasmer_export_func_params_arity(wasmer_export_func_t *func, uint32_t *result);

/// Sets the returns buffer to the parameter types of the given wasmer_export_func_t
/// Returns `wasmer_result_t::WASMER_OK` upon success.
/// Returns `wasmer_result_t::WASMER_ERROR` upon failure. Use `wasmer_last_error_length`
/// and `wasmer_last_error_message` to get an error message.
wasmer_result_t wasmer_export_func_returns(wasmer_export_func_t *func,
                                           wasmer_value_tag *returns,
                                           int returns_len);

/// Sets the result parameter to the arity of the returns of the wasmer_export_func_t
/// Returns `wasmer_result_t::WASMER_OK` upon success.
/// Returns `wasmer_result_t::WASMER_ERROR` upon failure. Use `wasmer_last_error_length`
/// and `wasmer_last_error_message` to get an error message.
wasmer_result_t wasmer_export_func_returns_arity(wasmer_export_func_t *func, uint32_t *result);

/// Gets wasmer_export kind
wasmer_import_export_kind wasmer_export_kind(wasmer_export_t *export_);

/// Gets name from wasmer_export
wasmer_byte_array wasmer_export_name(wasmer_export_t *export_);

/// Gets export func from export
const wasmer_export_func_t *wasmer_export_to_func(wasmer_export_t *export_);

/// Frees the memory for the given exports
void wasmer_exports_destroy(wasmer_exports_t *exports);

/// Gets wasmer_export by index
wasmer_export_t *wasmer_exports_get(wasmer_exports_t *exports, int idx);

/// Gets the length of the exports
int wasmer_exports_len(wasmer_exports_t *exports);

/// Frees memory for the given Global
void wasmer_global_destroy(wasmer_global_t *global);

/// Gets the value stored by the given Global
wasmer_value_t wasmer_global_get(wasmer_global_t *global);

/// Returns a descriptor (type, mutability) of the given Global
wasmer_global_descriptor_t wasmer_global_get_descriptor(wasmer_global_t *global);

/// Creates a new Global and returns a pointer to it.
/// The caller owns the object and should call `wasmer_global_destroy` to free it.
wasmer_global_t *wasmer_global_new(wasmer_value_t value, bool mutable_);

/// Sets the value stored by the given Global
void wasmer_global_set(wasmer_global_t *global, wasmer_value_t value);

<<<<<<< HEAD
/// Gets export descriptor kind
wasmer_import_export_kind wasmer_import_descriptor_kind(wasmer_import_descriptor_t *export_);

/// Gets module name for the import descriptor
wasmer_byte_array wasmer_import_descriptor_module_name(wasmer_import_descriptor_t *import_descriptor);

/// Gets name for the import descriptor
wasmer_byte_array wasmer_import_descriptor_name(wasmer_import_descriptor_t *import_descriptor);

/// Gets import descriptors for the given module
/// The caller owns the object and should call `wasmer_import_descriptors_destroy` to free it.
void wasmer_import_descriptors(wasmer_module_t *module,
                               wasmer_import_descriptors_t **import_descriptors);

/// Frees the memory for the given import descriptors
void wasmer_import_descriptors_destroy(wasmer_import_descriptors_t *import_descriptors);

/// Gets import descriptor by index
wasmer_import_descriptor_t *wasmer_import_descriptors_get(wasmer_import_descriptors_t *import_descriptors,
                                                          int idx);

/// Gets the length of the import descriptors
int wasmer_import_descriptors_len(wasmer_import_descriptors_t *exports);
=======
/// Frees memory for the given Func
void wasmer_import_func_destroy(wasmer_import_func_t *func);

/// Creates new func
/// The caller owns the object and should call `wasmer_import_func_destroy` to free it.
const wasmer_import_func_t *wasmer_import_func_new(void (*func)(void *data),
                                                   const wasmer_value_tag *params,
                                                   int params_len,
                                                   const wasmer_value_tag *returns,
                                                   int returns_len);

/// Sets the params buffer to the parameter types of the given wasmer_import_func_t
/// Returns `wasmer_result_t::WASMER_OK` upon success.
/// Returns `wasmer_result_t::WASMER_ERROR` upon failure. Use `wasmer_last_error_length`
/// and `wasmer_last_error_message` to get an error message.
wasmer_result_t wasmer_import_func_params(wasmer_import_func_t *func,
                                          wasmer_value_tag *params,
                                          int params_len);

/// Sets the result parameter to the arity of the params of the wasmer_import_func_t
/// Returns `wasmer_result_t::WASMER_OK` upon success.
/// Returns `wasmer_result_t::WASMER_ERROR` upon failure. Use `wasmer_last_error_length`
/// and `wasmer_last_error_message` to get an error message.
wasmer_result_t wasmer_import_func_params_arity(wasmer_import_func_t *func, uint32_t *result);

/// Sets the returns buffer to the parameter types of the given wasmer_import_func_t
/// Returns `wasmer_result_t::WASMER_OK` upon success.
/// Returns `wasmer_result_t::WASMER_ERROR` upon failure. Use `wasmer_last_error_length`
/// and `wasmer_last_error_message` to get an error message.
wasmer_result_t wasmer_import_func_returns(wasmer_import_func_t *func,
                                           wasmer_value_tag *returns,
                                           int returns_len);

/// Sets the result parameter to the arity of the returns of the wasmer_import_func_t
/// Returns `wasmer_result_t::WASMER_OK` upon success.
/// Returns `wasmer_result_t::WASMER_ERROR` upon failure. Use `wasmer_last_error_length`
/// and `wasmer_last_error_message` to get an error message.
wasmer_result_t wasmer_import_func_returns_arity(wasmer_import_func_t *func, uint32_t *result);
>>>>>>> 7ed6ae3d

/// Calls an instances exported function by `name` with the provided parameters.
/// Results are set using the provided `results` pointer.
/// Returns `wasmer_result_t::WASMER_OK` upon success.
/// Returns `wasmer_result_t::WASMER_ERROR` upon failure. Use `wasmer_last_error_length`
/// and `wasmer_last_error_message` to get an error message.
wasmer_result_t wasmer_instance_call(wasmer_instance_t *instance,
                                     const char *name,
                                     const wasmer_value_t *params,
                                     int params_len,
                                     wasmer_value_t *results,
                                     int results_len);

/// Gets the memory within the context at the index `memory_idx`.
/// The index is always 0 until multiple memories are supported.
const wasmer_memory_t *wasmer_instance_context_memory(wasmer_instance_context_t *ctx,
                                                      uint32_t memory_idx);

/// Frees memory for the given Instance
void wasmer_instance_destroy(wasmer_instance_t *instance);

/// Gets Exports for the given instance
/// The caller owns the object and should call `wasmer_exports_destroy` to free it.
void wasmer_instance_exports(wasmer_instance_t *instance, wasmer_exports_t **exports);

/// Creates a new Instance from the given wasm bytes and imports.
/// Returns `wasmer_result_t::WASMER_OK` upon success.
/// Returns `wasmer_result_t::WASMER_ERROR` upon failure. Use `wasmer_last_error_length`
/// and `wasmer_last_error_message` to get an error message.
wasmer_result_t wasmer_instantiate(wasmer_instance_t **instance,
                                   uint8_t *wasm_bytes,
                                   uint32_t wasm_bytes_len,
                                   wasmer_import_t *imports,
                                   int imports_len);

/// Gets the length in bytes of the last error.
/// This can be used to dynamically allocate a buffer with the correct number of
/// bytes needed to store a message.
/// # Example
/// ```
/// int error_len = wasmer_last_error_length();
/// char *error_str = malloc(error_len);
/// ```
int wasmer_last_error_length();

/// Stores the last error message into the provided buffer up to the given `length`.
/// The `length` parameter must be large enough to store the last error message.
/// Returns the length of the string in bytes.
/// Returns `-1` if an error occurs.
/// # Example
/// ```
/// int error_len = wasmer_last_error_length();
/// char *error_str = malloc(error_len);
/// wasmer_last_error_message(error_str, error_len);
/// printf("Error str: `%s`\n", error_str);
/// ```
int wasmer_last_error_message(char *buffer, int length);

/// Gets the start pointer to the bytes within a Memory
uint8_t *wasmer_memory_data(wasmer_memory_t *mem);

/// Gets the size in bytes of a Memory
uint32_t wasmer_memory_data_length(wasmer_memory_t *mem);

/// Frees memory for the given Memory
void wasmer_memory_destroy(wasmer_memory_t *memory);

/// Grows a Memory by the given number of pages.
/// Returns `wasmer_result_t::WASMER_OK` upon success.
/// Returns `wasmer_result_t::WASMER_ERROR` upon failure. Use `wasmer_last_error_length`
/// and `wasmer_last_error_message` to get an error message.
wasmer_result_t wasmer_memory_grow(wasmer_memory_t *memory, uint32_t delta);

/// Returns the current length in pages of the given memory
uint32_t wasmer_memory_length(wasmer_memory_t *memory);

/// Creates a new Memory for the given descriptor and initializes the given
/// pointer to pointer to a pointer to the new memory.
/// The caller owns the object and should call `wasmer_memory_destroy` to free it.
/// Returns `wasmer_result_t::WASMER_OK` upon success.
/// Returns `wasmer_result_t::WASMER_ERROR` upon failure. Use `wasmer_last_error_length`
/// and `wasmer_last_error_message` to get an error message.
wasmer_result_t wasmer_memory_new(wasmer_memory_t **memory, wasmer_limits_t limits);

/// Frees memory for the given Module
void wasmer_module_destroy(wasmer_module_t *module);

/// Creates a new Instance from the given module and imports.
/// Returns `wasmer_result_t::WASMER_OK` upon success.
/// Returns `wasmer_result_t::WASMER_ERROR` upon failure. Use `wasmer_last_error_length`
/// and `wasmer_last_error_message` to get an error message.
wasmer_result_t wasmer_module_instantiate(wasmer_module_t *module,
                                          wasmer_instance_t **instance,
                                          wasmer_import_t *imports,
                                          int imports_len);

/// Frees memory for the given Table
void wasmer_table_destroy(wasmer_table_t *table);

/// Grows a Table by the given number of elements.
/// Returns `wasmer_result_t::WASMER_OK` upon success.
/// Returns `wasmer_result_t::WASMER_ERROR` upon failure. Use `wasmer_last_error_length`
/// and `wasmer_last_error_message` to get an error message.
wasmer_result_t wasmer_table_grow(wasmer_table_t *table, uint32_t delta);

/// Returns the current length of the given Table
uint32_t wasmer_table_length(wasmer_table_t *table);

/// Creates a new Table for the given descriptor and initializes the given
/// pointer to pointer to a pointer to the new Table.
/// The caller owns the object and should call `wasmer_table_destroy` to free it.
/// Returns `wasmer_result_t::WASMER_OK` upon success.
/// Returns `wasmer_result_t::WASMER_ERROR` upon failure. Use `wasmer_last_error_length`
/// and `wasmer_last_error_message` to get an error message.
wasmer_result_t wasmer_table_new(wasmer_table_t **table, wasmer_limits_t limits);

/// Returns true for valid wasm bytes and false for invalid bytes
bool wasmer_validate(uint8_t *wasm_bytes, uint32_t wasm_bytes_len);

} // extern "C"

#endif // WASMER_H<|MERGE_RESOLUTION|>--- conflicted
+++ resolved
@@ -76,15 +76,15 @@
   wasmer_value_tag kind;
 };
 
-<<<<<<< HEAD
 struct wasmer_import_descriptor_t {
 
 };
 
 struct wasmer_import_descriptors_t {
-=======
+
+};
+
 struct wasmer_import_func_t {
->>>>>>> 7ed6ae3d
 
 };
 
@@ -224,7 +224,6 @@
 /// Sets the value stored by the given Global
 void wasmer_global_set(wasmer_global_t *global, wasmer_value_t value);
 
-<<<<<<< HEAD
 /// Gets export descriptor kind
 wasmer_import_export_kind wasmer_import_descriptor_kind(wasmer_import_descriptor_t *export_);
 
@@ -248,7 +247,7 @@
 
 /// Gets the length of the import descriptors
 int wasmer_import_descriptors_len(wasmer_import_descriptors_t *exports);
-=======
+
 /// Frees memory for the given Func
 void wasmer_import_func_destroy(wasmer_import_func_t *func);
 
@@ -287,7 +286,6 @@
 /// Returns `wasmer_result_t::WASMER_ERROR` upon failure. Use `wasmer_last_error_length`
 /// and `wasmer_last_error_message` to get an error message.
 wasmer_result_t wasmer_import_func_returns_arity(wasmer_import_func_t *func, uint32_t *result);
->>>>>>> 7ed6ae3d
 
 /// Calls an instances exported function by `name` with the provided parameters.
 /// Results are set using the provided `results` pointer.
