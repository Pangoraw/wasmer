--- conflicted
+++ resolved
@@ -72,13 +72,8 @@
         .map(|val| val.as_ref().into())
         .collect::<Vec<_>>();
 
-<<<<<<< HEAD
-    wasm_valtype_vec_delete(Some(&mut *Box::into_raw(params)));
-    wasm_valtype_vec_delete(Some(&mut *Box::into_raw(results)));
-=======
     wasm_valtype_vec_delete(Some(params));
     wasm_valtype_vec_delete(Some(results));
->>>>>>> cc74e60d
 
     Some(Box::new(wasm_functype_t::new(FunctionType::new(
         params_as_valtype,
